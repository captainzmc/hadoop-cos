--- conflicted
+++ resolved
@@ -122,9 +122,7 @@
         InputStream inputStream = this.store.retrieveBlock(
                 this.key, this.readBuffer.getStart(),
                 this.readBuffer.getEnd());
-<<<<<<< HEAD
-        long start = System.currentTimeMillis();
-=======
+
         long reqCostMs = (System.currentTimeMillis() - reqStart);
 
         long start = System.currentTimeMillis();
@@ -149,20 +147,16 @@
         }
 */
         // 3. past way
->>>>>>> 158b50ed
+
         IOUtils.readFully(
                 inputStream, this.readBuffer.getBuffer(), 0,
                 readBuffer.getBuffer().length);
         long costMs = (System.currentTimeMillis() - start);
-<<<<<<< HEAD
-        LOG.info("ClientId: {}, copy data from stream to buffer done, cos key: {}, len: {}, costMs:{}, byte range start: {}, byte range end: {}.",
-                this.clientId, this.key, this.readBuffer.getBuffer().length, costMs, this.readBuffer.getStart(),this.readBuffer.getEnd());
-=======
 
-        LOG.info("copy data from input stream to buffer done, key {}, len {}, reqCostMs {}, costMs {}, " +
-                "range start {}, range end {}", this.key, readBuffer.getBuffer().length, reqCostMs, costMs,
+        LOG.info("ClientId: {}, copy data from input stream to buffer done, key {}, len {}, reqCostMs {}, costMs {}, " +
+                "range start {}, range end {}", this.clientId, this.key, readBuffer.getBuffer().length, reqCostMs, costMs,
                 this.readBuffer.getStart(), this.readBuffer.getEnd());
->>>>>>> 158b50ed
+
         int readEof = inputStream.read();
         if (readEof != -1) {
             LOG.error("Expect to read the eof, but the return is not -1. key: {}.", this.key);
